# Copyright (c) 2024 FhY Developers
# Christopher Priebe <cpriebe@ucsd.edu>
# Jason C Del Rio <j3delrio@ucsd.edu>
# Hadi S Esmaeilzadeh <hadi@ucsd.edu>
# All Rights Reserved.
#
# Redistribution and use in source and binary forms, with or without modification, are
# permitted provided that the following conditions are met:
#
# 1. Redistributions of source code must retain the above copyright notice, this list of
# conditions and the following disclaimer.
#
# 2. Redistributions in binary form must reproduce the above copyright notice, this list
# of conditions and the following disclaimer in the documentation and/or other materials
# provided with the distribution.
#
# 3. Neither the name of the copyright holder nor the names of its contributors may be
# used to endorse or promote products derived from this software without specific prior
# written permission.
#
# THIS SOFTWARE IS PROVIDED BY THE COPYRIGHT HOLDERS AND CONTRIBUTORS “AS IS” AND ANY
# EXPRESS OR IMPLIED WARRANTIES, INCLUDING, BUT NOT LIMITED TO, THE IMPLIED WARRANTIES
# OF MERCHANTABILITY AND FITNESS FOR A PARTICULAR PURPOSE ARE DISCLAIMED. IN NO EVENT
# SHALL THE COPYRIGHT HOLDER OR CONTRIBUTORS BE LIABLE FOR ANY DIRECT, INDIRECT,
# INCIDENTAL, SPECIAL, EXEMPLARY, OR CONSEQUENTIAL DAMAGES (INCLUDING, BUT NOT LIMITED
# TO, PROCUREMENT OF SUBSTITUTE GOODS OR SERVICES; LOSS OF USE, DATA, OR PROFITS; OR
# BUSINESS INTERRUPTION) HOWEVER CAUSED AND ON ANY THEORY OF LIABILITY, WHETHER IN
# CONTRACT, STRICT LIABILITY, OR TORT (INCLUDING NEGLIGENCE OR OTHERWISE) ARISING IN ANY
# WAY OUT OF THE USE OF THIS SOFTWARE, EVEN IF ADVISED OF THE POSSIBILITY OF SUCH
# DAMAGE.

"""Visitor patterns to visit AST nodes.

Classes:
    BasePass: Abstract visitor pattern base class.
    Visitor: Visitor with control for how to visit child nodes.
    Transformer: Visitor to modify AST nodes.

"""

from abc import ABC
from collections.abc import Callable, Sequence
from copy import copy
from typing import Any, TypeVar

from fhy.ir.identifier import Identifier as IRIdentifier
from fhy.ir.type import CoreDataType as IRCoreDataType
from fhy.ir.type import DataType as IRDataType
from fhy.ir.type import IndexType as IRIndexType
from fhy.ir.type import NumericalType as IRNumericalType
from fhy.ir.type import PrimitiveDataType as IRPrimitiveDataType
from fhy.ir.type import TemplateDataType as IRTemplateDataType
from fhy.ir.type import TupleType as IRTupleType
from fhy.ir.type import Type as IRType
from fhy.ir.type import TypeQualifier as IRTypeQualifier
from fhy.lang.ast.alias import ASTObject

from .node import (
    Argument,
    ArrayAccessExpression,
    BinaryExpression,
    ComplexLiteral,
    DeclarationStatement,
    Expression,
    ExpressionStatement,
    FloatLiteral,
    ForAllStatement,
    FunctionExpression,
    IdentifierExpression,
    Import,
    IntLiteral,
    Module,
    Operation,
    Procedure,
    QualifiedType,
    ReturnStatement,
    SelectionStatement,
    Statement,
    TernaryExpression,
    TupleAccessExpression,
    TupleExpression,
    UnaryExpression,
)
from .span import Source, Span


def get_cls_name(obj: ASTObject | Sequence[ASTObject]) -> str:
    """Retrieve the class name of an object.

    Args:
        obj (ASTObject | Sequence[ASTObject]): Object to retrieve the class name
            of.

    Returns:
        str: Class name of the object.

    """
    if not hasattr(obj, "get_key_name"):
        return obj.__class__.__name__

    return obj.get_key_name()


class BasePass(ABC):
    """Abstract visitor pattern AST nodes and structures."""

    def __call__(self, node: Any) -> Any:
        return self.visit(node)

    def visit(self, node: Any) -> Any:
        """Visit a node or structure based on its class name.

        Args:
            node (Any): AST node or structure to visit.

        Returns:
            Any: Result of visiting the node.

        """
        name = f"visit_{get_cls_name(node)}"
        method: Callable[[Any], Any] = getattr(self, name, self.default)

        return method(node)

    def default(self, node: Any) -> Any:
        """Visit a node that is not supported.

        Args:
            node (Any): AST node or structure to visit.

        Returns:
            Any: Result of visiting the node.

        Raises:
            NotImplementedError: If the node is not supported.

        """
        raise NotImplementedError(f'Node "{type(node)}" is not supported.')


def _check_ast_node_type(
    node: Any, ast_node_type: type, ast_node_type_name: str, pass_name: str
) -> None:
    if not isinstance(node, ast_node_type):
        error_message: str = f"{pass_name} expects AST {ast_node_type_name}, "
        error_message += f"but got {type(node)}."
        raise RuntimeError(error_message)


class Visitor(BasePass):
    """AST node visitor."""

    def visit(self, node: ASTObject | Sequence[ASTObject]) -> None:
        if isinstance(node, list):
            self.visit_sequence(node)
        else:
            super().visit(node)

    def visit_Module(self, node: Module) -> None:
        """Visit a module node.

        Args:
            node (Module): Module node to visit.

        """
        self.visit(node.name)
        self.visit(node.statements)

    def visit_Import(self, node: Import) -> None:
        """Visit an import node.

        Args:
            node (Import): Import node to visit.

        """
        self.visit(node.name)

    def visit_Operation(self, node: Operation) -> None:
        """Visit an operation node.

        Args:
            node (Operation): Operation node to visit.

        """
        self.visit(node.name)
        self.visit(node.args)
        self.visit(node.return_type)
        self.visit(node.body)

    def visit_Procedure(self, node: Procedure) -> None:
        """Visit a procedure node.

        Args:
            node (Procedure): Procedure node to visit.

        """
        self.visit(node.name)
        self.visit(node.args)
        self.visit(node.body)

    def visit_Argument(self, node: Argument) -> None:
        """Visit an argument node.

        Args:
            node (Argument): Argument node to visit.

        """
        self.visit(node.qualified_type)
        if node.name is not None:
            self.visit(node.name)

    def visit_DeclarationStatement(self, node: DeclarationStatement) -> None:
        """Visit a declaration statement node.

        Args:
            node (DeclarationStatement): Declaration statement node to visit.

        """
        self.visit(node.variable_name)
        self.visit(node.variable_type)
        if node.expression is not None:
            self.visit(node.expression)

    def visit_ExpressionStatement(self, node: ExpressionStatement) -> None:
        """Visit an expression statement node.

        Args:
            node (ExpressionStatement): Expression statement node to visit.

        """
        if node.left is not None:
            self.visit(node.left)
        self.visit(node.right)

    def visit_SelectionStatement(self, node: SelectionStatement) -> None:
        """Visit a selection statement node.

        Args:
            node (SelectionStatement): Selection statement node to visit.

        """
        self.visit(node.condition)
        self.visit(node.true_body)
        self.visit(node.false_body)

    def visit_ForAllStatement(self, node: ForAllStatement) -> None:
        """Visit a for-all statement node.

        Args:
            node (ForAllStatement): For-all statement node to visit.

        """
        self.visit(node.index)
        self.visit(node.body)

    def visit_ReturnStatement(self, node: ReturnStatement) -> None:
        """Visit a return statement node.

        Args:
            node (ReturnStatement): Return statement node to visit.

        """
        self.visit(node.expression)

    def visit_UnaryExpression(self, node: UnaryExpression) -> None:
        """Visit a unary expression node.

        Args:
            node (UnaryExpression): Unary expression node to visit.

        """
        self.visit(node.expression)

    def visit_BinaryExpression(self, node: BinaryExpression) -> None:
        """Visit a binary expression node.

        Args:
            node (BinaryExpression): Binary expression node to visit.

        """
        self.visit(node.left)
        self.visit(node.right)

    def visit_TernaryExpression(self, node: TernaryExpression) -> None:
        """Visit a ternary expression node.

        Args:
            node (TernaryExpression): Ternary expression node to visit.

        """
        self.visit(node.condition)
        self.visit(node.true)
        self.visit(node.false)

    def visit_FunctionExpression(self, node: FunctionExpression) -> None:
        """Visit a function expression node.

        Args:
            node (FunctionExpression): Function expression node to visit.

        """
        self.visit(node.function)
        self.visit(node.template_types)
        self.visit(node.indices)
        self.visit(node.args)

    def visit_ArrayAccessExpression(self, node: ArrayAccessExpression) -> None:
        """Visit an array access expression node.

        Args:
            node (ArrayAccessExpression): Array access expression node to visit.

        """
        self.visit(node.array_expression)
        self.visit(node.indices)

    def visit_TupleExpression(self, node: TupleExpression) -> None:
        """Visit a tuple expression node.

        Args:
            node (TupleExpression): Tuple expression node to visit.

        """
        self.visit(node.expressions)

    def visit_TupleAccessExpression(self, node: TupleAccessExpression) -> None:
        """Visit a tuple access expression node.

        Args:
            node (TupleAccessExpression): Tuple access expression node to visit.

        """
        self.visit(node.tuple_expression)
        self.visit(node.element_index)

    def visit_IdentifierExpression(self, node: IdentifierExpression) -> None:
        """Visit an identifier expression node.

        Args:
            node (IdentifierExpression): Identifier expression node to visit.

        """
        self.visit(node.identifier)

    def visit_IntLiteral(self, node: IntLiteral) -> None:
        """Visit an integer literal node.

        Args:
            node (IntLiteral): Integer literal node to visit.

        """

    def visit_FloatLiteral(self, node: FloatLiteral) -> None:
        """Visit a float literal node.

        Args:
            node (FloatLiteral): Float literal node to visit.

        """

    def visit_ComplexLiteral(self, node: ComplexLiteral) -> None:
        """Visit a complex literal node.

        Args:
            node (ComplexLiteral): Complex literal node to visit.

        """

    def visit_QualifiedType(self, node: QualifiedType) -> None:
        """Visit a qualified type node.

        Args:
            node (QualifiedType): Qualified type node to visit.

        """
        self.visit(node.base_type)
        self.visit(node.type_qualifier)

    def visit_NumericalType(self, numerical_type: IRNumericalType) -> None:
        """Visit a numerical type.

        Args:
            numerical_type (ir.NumericalType): Numerical type to visit.

        """
        self.visit(numerical_type.data_type)
        self.visit(numerical_type.shape)

    def visit_IndexType(self, index_type: IRIndexType) -> None:
        """Visit an index type.

        Args:
            index_type (ir.IndexType): Index type to visit.

        """
        self.visit(index_type.lower_bound)
        self.visit(index_type.upper_bound)
        if index_type.stride is not None:
            self.visit(index_type.stride)

    def visit_TupleType(self, tuple_type: IRTupleType) -> None:
        """Visit a tuple type.

        Args:
            tuple_type (ir.TupleType): Tuple type to visit.

        """
        self.visit(tuple_type.types)

    def visit_PrimitiveDataType(self, node: IRPrimitiveDataType) -> None:
        """Visit a primitive data type.

        Args:
            node (ir.PrimitiveDataType): Data type to visit.

        """
        self.visit(node.core_data_type)

    def visit_TemplateDataType(self, node: IRTemplateDataType) -> None:
        """Visit a template data type.

        Args:
            node (ir.TemplateDataType): Template data type to visit.

        """
        self.visit(node.template_type)

    def visit_TypeQualifier(self, type_qualifier: IRTypeQualifier) -> None:
        """Visit a type qualifier.

        Args:
            type_qualifier (ir.TypeQualifier): Type qualifier to visit.

        """

    def visit_CoreDataType(self, primitive: IRCoreDataType) -> None:
        """Visit a primitive data type.

        Args:
            primitive (ir.CoreDataType): PrimitiveDataType data type to visit.

        """

    def visit_Identifier(self, identifier: IRIdentifier) -> None:
        """Visit an identifier.

        Args:
            identifier (ir.Identifier): Identifier to visit.

        """

    def visit_sequence(self, nodes: Sequence[ASTObject]) -> None:
        """Visit a list of nodes or structures.

        Args:
            nodes (list[ASTObject]): Nodes or structures to visit.

        """
        for node in nodes:
            self.visit(node)

    def visit_Span(self, span: Span | None) -> None:
        """Visit a span.

        Args:
            span (Span): Span to visit.

        """
        if span is not None and span.source is not None:
            self.visit(span.source)

    def visit_Source(self, source: Source) -> None:
        """Visit a source.

        Args:
            source (Source): Source to visit.

        """


class ExpressionVisitor(Visitor):
    """Visitor for expression nodes."""

    def __call__(self, node: Expression) -> Any:
        _check_ast_node_type(node, Expression, "expression", self.__class__.__name__)
        return super().__call__(node)


Statements = Statement | list[Statement]
T = TypeVar("T")


class Transformer(BasePass):
    """AST node transformer."""

    def visit_sequence(self, nodes: list[T], is_length_same: bool = True) -> list[T]:
        """Visit a list of nodes or structures.

        Args:
            nodes (list[T]): Nodes or structures to visit.
            is_length_same (bool): Whether the length of the transformed nodes or
                structures should be the same as the input nodes or structures.

        Returns:
            list[T]: Transformed nodes or structures.

        """
        if is_length_same:
            return [self.visit(node) for node in nodes]
        else:
            new_nodes: list[T] = []
            for node in nodes:
                new_node = self.visit(node)
                # TODO: Implement returning "None" to remove the element.
                # if new_node is None:
                #     continue
                if isinstance(new_node, list):
                    new_nodes.extend(new_node)
                else:
                    new_nodes.append(new_node)
            return new_nodes

    def visit_Module(self, node: Module) -> Module:
        """Transform a module node.

        Args:
            node (Module): Module node to transform.

        """
        span: Span | None = self.visit_Span(node.span)
        new_name: IRIdentifier = self.visit_Identifier(node.name)
        new_statements: list[Statement] = self.visit_sequence(
            node.statements, is_length_same=False
        )

        return Module(span=span, name=new_name, statements=new_statements)

    def visit_Statement(self, node: Statement) -> Statements:
        """Transform a statement.

        Args:
            node (Statement): Statement to transform.

        """
        if isinstance(node, Import):
            return self.visit_Import(node)
        elif isinstance(node, Operation):
            return self.visit_Operation(node)
        elif isinstance(node, Procedure):
            return self.visit_Procedure(node)
        elif isinstance(node, DeclarationStatement):
            return self.visit_DeclarationStatement(node)
        elif isinstance(node, ExpressionStatement):
            return self.visit_ExpressionStatement(node)
        elif isinstance(node, SelectionStatement):
            return self.visit_SelectionStatement(node)
        elif isinstance(node, ForAllStatement):
            return self.visit_ForAllStatement(node)
        elif isinstance(node, ReturnStatement):
            return self.visit_ReturnStatement(node)
        else:
            raise NotImplementedError(f'Node "{type(node)}" is not supported.')

    def visit_Import(self, node: Import) -> Import:
        """Transform an import node.

        Args:
            node (Import): Import node to transform.

        """
        new_name: IRIdentifier = self.visit_Identifier(node.name)
        span: Span | None = self.visit_Span(node.span)

        return Import(span=span, name=new_name)

    def visit_Operation(self, node: Operation) -> Operation:
        """Transform an operation node.

        Args:
            node (Operation): Operation node to transform.

        """
        span: Span | None = self.visit_Span(node.span)
        new_name: IRIdentifier = self.visit_Identifier(node.name)
        new_args: list[Argument] = self.visit_Arguments(node.args)
        new_return_type: QualifiedType = self.visit_QualifiedType(node.return_type)
        new_body: list[Statement] = self.visit_sequence(node.body, is_length_same=False)

        return Operation(
            span=span,
            name=new_name,
            args=new_args,
            return_type=new_return_type,
            body=new_body,
        )

    def visit_Procedure(self, node: Procedure) -> Procedure:
        """Transform a Procedure node.

        Args:
            node (Procedure): Procedure node to transform.

        """
        span: Span | None = self.visit_Span(node.span)
        new_name: IRIdentifier = self.visit_Identifier(node.name)
        new_args: list[Argument] = self.visit_Arguments(node.args)
        new_body: list[Statement] = self.visit_sequence(node.body, is_length_same=False)

        return Procedure(span=span, name=new_name, args=new_args, body=new_body)

    def visit_Arguments(self, nodes: list[Argument]) -> list[Argument]:
        """Transform a list of argument nodes.

        Args:
            nodes (list[Argument]): List of Argument nodes to transform.

        """
        return self.visit_sequence(nodes)

    def visit_Argument(self, node: Argument) -> Argument:
        """Transform an argument node.

        Args:
            node (Argument): Argument node to transform.

        """
        span: Span | None = self.visit_Span(node.span)
        new_qualified_type: QualifiedType = self.visit_QualifiedType(
            node.qualified_type
        )
        new_name: IRIdentifier | None
        if node.name is not None:
            new_name = self.visit_Identifier(node.name)
        else:
            new_name = None

        return Argument(span=span, qualified_type=new_qualified_type, name=new_name)

    def visit_DeclarationStatement(self, node: DeclarationStatement) -> Statements:
        """Transform a declaration statement node.

        Args:
            node (DeclarationStatement): DeclarationStatement node to transform.

        """
        span: Span | None = self.visit_Span(node.span)
        new_variable_name: IRIdentifier = self.visit_Identifier(node.variable_name)
        new_variable_type: QualifiedType = self.visit_QualifiedType(node.variable_type)
        new_expression: Expression | None

        if node.expression is not None:
            new_expression = self.visit_Expression(node.expression)
        else:
            new_expression = None

        return DeclarationStatement(
            span=span,
            variable_name=new_variable_name,
            variable_type=new_variable_type,
            expression=new_expression,
        )

    def visit_ExpressionStatement(self, node: ExpressionStatement) -> Statements:
        """Transform an expression statement node.

        Args:
            node (ExpressionStatement): ExpressionStatement node to transform.

        """
        span: Span | None = self.visit_Span(node.span)
        new_left: Expression | None
        if node.left is not None:
            new_left = self.visit_Expression(node.left)
        else:
            new_left = None
        new_right = self.visit_Expression(node.right)

        return ExpressionStatement(span=span, left=new_left, right=new_right)

    def visit_SelectionStatement(self, node: SelectionStatement) -> Statements:
        """Transform a selection statement node.

        Args:
            node (SelectionStatement): SelectionStatement node to transform.

        """
        span: Span | None = self.visit_Span(node.span)
        new_condition: Expression = self.visit_Expression(node.condition)
        new_true_body: list[Statement] = self.visit_sequence(
            node.true_body, is_length_same=False
        )
        new_false_body: list[Statement] = self.visit_sequence(
            node.false_body, is_length_same=False
        )

        return SelectionStatement(
            span=span,
            condition=new_condition,
            true_body=new_true_body,
            false_body=new_false_body,
        )

    def visit_ForAllStatement(self, node: ForAllStatement) -> Statements:
        """Transform an iteration statement node.

        Args:
            node (ForAllStatement): ForAllStatement node to transform.

        """
        span: Span | None = self.visit_Span(node.span)
        new_index: Expression = self.visit_Expression(node.index)
        new_body: list[Statement] = self.visit_sequence(node.body, is_length_same=False)

        return ForAllStatement(span=span, index=new_index, body=new_body)

    def visit_ReturnStatement(self, node: ReturnStatement) -> Statements:
        """Transform a return statement node.

        Args:
            node (ReturnStatement): ReturnStatement node to transform.

        """
        span: Span | None = self.visit_Span(node.span)
        new_expression: Expression = self.visit_Expression(node.expression)

        return ReturnStatement(span=span, expression=new_expression)

    # ruff: noqa: C901
    def visit_Expression(self, node: Expression) -> Expression:
        if isinstance(node, UnaryExpression):
            return self.visit_UnaryExpression(node)
        elif isinstance(node, BinaryExpression):
            return self.visit_BinaryExpression(node)
        elif isinstance(node, TernaryExpression):
            return self.visit_TernaryExpression(node)
        elif isinstance(node, FunctionExpression):
            return self.visit_FunctionExpression(node)
        elif isinstance(node, ArrayAccessExpression):
            return self.visit_ArrayAccessExpression(node)
        elif isinstance(node, TupleExpression):
            return self.visit_TupleExpression(node)
        elif isinstance(node, TupleAccessExpression):
            return self.visit_TupleAccessExpression(node)
        elif isinstance(node, IdentifierExpression):
            return self.visit_IdentifierExpression(node)
        elif isinstance(node, IntLiteral):
            return self.visit_IntLiteral(node)
        elif isinstance(node, FloatLiteral):
            return self.visit_FloatLiteral(node)
        else:
            raise NotImplementedError(f'Node "{type(node)}" is not supported.')

    def visit_UnaryExpression(self, node: UnaryExpression) -> Expression:
        """Transform a unary expression node.

        Args:
            node (UnaryExpression): UnaryExpression node to transform.

        """
        span: Span | None = self.visit_Span(node.span)
        new_expression: Expression = self.visit_Expression(node.expression)

        return UnaryExpression(
            span=span, operation=node.operation, expression=new_expression
        )

    def visit_BinaryExpression(self, node: BinaryExpression) -> Expression:
        """Transform a binary expression node.

        Args:
            node (BinaryExpression): BinaryExpression node to transform.

        """
        span: Span | None = self.visit_Span(node.span)
        new_left: Expression = self.visit_Expression(node.left)
        new_right: Expression = self.visit_Expression(node.right)

        return BinaryExpression(
            span=span, operation=node.operation, left=new_left, right=new_right
        )

    def visit_TernaryExpression(self, node: TernaryExpression) -> Expression:
        """Transform a ternary expression node.

        Args:
            node (TernaryExpression): TernaryExpression node to transform.

        """
        span: Span | None = self.visit_Span(node.span)
        new_condition: Expression = self.visit_Expression(node.condition)
        new_true: Expression = self.visit_Expression(node.true)
        new_false: Expression = self.visit_Expression(node.false)

        return TernaryExpression(
            span=span, condition=new_condition, true=new_true, false=new_false
        )

    def visit_FunctionExpression(self, node: FunctionExpression) -> Expression:
        """Transform a function expression node.

        Args:
            node (FunctionExpression): FunctionExpression node to transform.

        """
        span: Span | None = self.visit_Span(node.span)
        new_function: Expression = self.visit(node.function)
        new_template_types: list[IRType] = self.visit_Types(node.template_types)
        new_indices: list[Expression] = self.visit_sequence(node.indices)
        new_args: list[Expression] = self.visit_sequence(node.args)

        return FunctionExpression(
            span=span,
            function=new_function,
            template_types=new_template_types,
            indices=list(new_indices),
            args=list(new_args),
        )

    def visit_ArrayAccessExpression(self, node: ArrayAccessExpression) -> Expression:
        """Transform an array access expression node.

        Args:
            node (ArrayAccessExpression): ArrayAccessExpression node to transform.

        """
        span: Span | None = self.visit_Span(node.span)
        new_array_expresssion: Expression = self.visit_Expression(node.array_expression)
        new_indices: list[Expression] = self.visit_sequence(node.indices)

        return ArrayAccessExpression(
            span=span, array_expression=new_array_expresssion, indices=new_indices
        )

    def visit_TupleExpression(self, node: TupleExpression) -> Expression:
        """Transform a tuple expression node.

        Args:
            node (TupleExpression): TupleExpression node to transform.

        """
        span: Span | None = self.visit_Span(node.span)
        new_expressions: list[Expression] = self.visit_sequence(node.expressions)

        return TupleExpression(span=span, expressions=list(new_expressions))

    def visit_TupleAccessExpression(self, node: TupleAccessExpression) -> Expression:
        """Transform a tuple access expression node.

        Args:
            node (TupleAccessExpression): TupleAccessExpression node to transform.

        """
        span: Span | None = self.visit_Span(node.span)
        new_tuple_expression: Expression = self.visit_Expression(node.tuple_expression)
        new_element_index: IntLiteral = self.visit_IntLiteral(node.element_index)

        return TupleAccessExpression(
            span=span,
            tuple_expression=new_tuple_expression,
            element_index=new_element_index,
        )

    def visit_IdentifierExpression(self, node: IdentifierExpression) -> Expression:
        """Transform an identifier expression node.

        Args:
            node (IdentifierExpression): IdentifierExpression node to transform.

        """
        span: Span | None = self.visit_Span(node.span)
        new_identifier: IRIdentifier = self.visit_Identifier(node.identifier)

        return IdentifierExpression(span=span, identifier=new_identifier)

    def visit_IntLiteral(self, node: IntLiteral) -> IntLiteral:
        """Transform an int literal node.

        Args:
            node (IntLiteral): IntLiteral node to transform.

        """
        return copy(node)

    def visit_FloatLiteral(self, node: FloatLiteral) -> FloatLiteral:
        """Transform a float literal node.

        Args:
            node (FloatLiteral): FloatLiteral node to transform.

        """
        return copy(node)

    def visit_ComplexLiteral(self, node: ComplexLiteral) -> ComplexLiteral:
        """Transform a complex literal node.

        Args:
            node (ComplexLiteral): ComplexLiteral node to transform.

        """
        return copy(node)

    def visit_QualifiedType(self, node: QualifiedType) -> QualifiedType:
        """Transform a qualified type node.

        Args:
            node (QualifiedType): QualifiedType node to transform.

        """
        span: Span | None = self.visit_Span(node.span)
        new_base_type: IRType = self.visit(node.base_type)
        new_type_qualifier: IRTypeQualifier = self.visit_TypeQualifier(
            node.type_qualifier
        )

        return QualifiedType(
            span=span, base_type=new_base_type, type_qualifier=new_type_qualifier
        )

    def visit_Types(self, nodes: list[IRType]) -> list[IRType]:
        """Transform a list of type nodes.

        Args:
            nodes (list[ir.Type]): List of Type nodes to transform.

        """
        return [self.visit_Type(node) for node in nodes]

    def visit_Type(self, node: IRType) -> IRType:
        """Transform a type node.

        Args:
            node (IRType): Type node to transform.

        """
        if isinstance(node, IRNumericalType):
            return self.visit_NumericalType(node)
        elif isinstance(node, IRIndexType):
            return self.visit_IndexType(node)
        elif isinstance(node, IRTupleType):
            return self.visit_TupleType(node)
        else:
            raise NotImplementedError(f'Node "{type(node)}" is not supported.')

    def visit_NumericalType(self, numerical_type: IRNumericalType) -> IRNumericalType:
        """Transform a numerical type node.

        Args:
            numerical_type (ir.NumericalType): NumericalType node to transform.

        """
        new_data_type = self.visit_DataType(numerical_type.data_type)
        new_shape = [self.visit(j) for j in numerical_type.shape]

        return IRNumericalType(data_type=new_data_type, shape=new_shape)

    def visit_DataType(self, data_type: IRDataType) -> IRDataType:
        """Transform a data type node.

        Args:
            data_type (ir.DataType): DataType node to transform.

        """
        if isinstance(data_type, IRPrimitiveDataType):
            return self.visit_PrimitiveDataType(data_type)
        elif isinstance(data_type, IRTemplateDataType):
            return self.visit_TemplateDataType(data_type)
        else:
            raise NotImplementedError(f'Node "{type(data_type)}" is not supported.')

    def visit_IndexType(self, index_type: IRIndexType) -> IRIndexType:
        """Transform a numerical type node.

        Args:
            index_type (ir.IndexType): IndexType node to transform.

        """
        # TODO: Change these to visit_Expression when the type is not an AST
        #       expression but rather an IR expression
        new_lower_bound = self.visit(index_type.lower_bound)
        new_upper_bound = self.visit(index_type.upper_bound)
        # new_stride: Expression | None
        if index_type.stride is not None:
            new_stride = self.visit(index_type.stride)
        else:
            new_stride = None

        return IRIndexType(
            lower_bound=new_lower_bound,
            upper_bound=new_upper_bound,
            stride=new_stride,
        )

<<<<<<< HEAD
    def visit_TupleType(self, tuple_type: IRTupleType) -> IRTupleType:
        """Transform a tuple type node.

        Args:
            tuple_type (ir.TupleType): TupleType node to transform.

        """
        new_types = self.visit_Types(tuple_type.types)

        return IRTupleType(types=new_types)

    def visit_PrimitiveDataType(self, node: IRPrimitiveDataType) -> IRPrimitiveDataType:
        """Transform a primitive type node.
=======
    def visit_PrimitiveDataType(
        self, primitive_data_type: IRPrimitiveDataType
    ) -> IRPrimitiveDataType:
        """Transform a primitive data type node.
>>>>>>> 29e8f1d4

        Args:
            primitive_data_type (ir.PrimitiveDataType): DataType node to transform.

        """
        new_core_data_type: IRCoreDataType = self.visit_CoreDataType(
            primitive_data_type.core_data_type
        )
        return IRPrimitiveDataType(core_data_type=new_core_data_type)

    def visit_CoreDataType(self, core_data_type: IRCoreDataType) -> IRCoreDataType:
        """Transform a core data type node.

        Args:
            core_data_type (ir.CoreDataType): CoreDataType node to transform.

        """
        return copy(core_data_type)

    def visit_TemplateDataType(self, node: IRTemplateDataType) -> IRTemplateDataType:
        """Transform a template data type node.

        Args:
            node (ir.TemplateDataType): Template data type node to transform.

        """
        new_primitive_data_type = self.visit(node.template_type)

        return IRTemplateDataType(data_type=new_primitive_data_type)

    def visit_TypeQualifier(self, type_qualifier: IRTypeQualifier) -> IRTypeQualifier:
        """Transform a type qualifier node.

        Args:
            type_qualifier (ir.TypeQualifier): TypeQualifier node to transform.

        """
        return copy(type_qualifier)

    def visit_Identifier(self, identifier: IRIdentifier) -> IRIdentifier:
        """Transform an identifier node.

        Args:
            identifier (ir.Identifier): Identifier node to transform.

        """
        return copy(identifier)

    def _visit_span(self, span: Span) -> Span:
        new_source: Source | None = self.visit_Source(span.source)

        return Span(
            source=new_source,
            start_line=span.line.start,
            end_line=span.line.stop,
            start_column=span.column.start,
            end_column=span.column.stop,
        )

    def visit_Span(self, span: Span | None) -> Span | None:
        """Transform a span node.

        Args:
            span (Span, optional): Span node to transform.

        """
        return span and self._visit_span(span)

    def visit_Source(self, source: Source | None) -> Source | None:
        """Transform a source node.

        Args:
            source (Source, optional): Source node to transform.

        """
        return source and copy(source)<|MERGE_RESOLUTION|>--- conflicted
+++ resolved
@@ -990,7 +990,6 @@
             stride=new_stride,
         )
 
-<<<<<<< HEAD
     def visit_TupleType(self, tuple_type: IRTupleType) -> IRTupleType:
         """Transform a tuple type node.
 
@@ -1002,14 +1001,10 @@
 
         return IRTupleType(types=new_types)
 
-    def visit_PrimitiveDataType(self, node: IRPrimitiveDataType) -> IRPrimitiveDataType:
-        """Transform a primitive type node.
-=======
     def visit_PrimitiveDataType(
         self, primitive_data_type: IRPrimitiveDataType
     ) -> IRPrimitiveDataType:
         """Transform a primitive data type node.
->>>>>>> 29e8f1d4
 
         Args:
             primitive_data_type (ir.PrimitiveDataType): DataType node to transform.
